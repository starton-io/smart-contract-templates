--- conflicted
+++ resolved
@@ -177,18 +177,9 @@
       await ethers.provider.send("evm_setNextBlockTimestamp", [
         now.valueOf() + 1000 * 60 * 60 * 24 * 7,
       ]);
-<<<<<<< HEAD
-      await expect(
-        instanceSale.mint(
-          addr2.address,
-          "QmQT4UPwNY6614CFCA5MWKCnHExC4UME7m8hi6nYBm17u1"
-        )
-      ).to.be.revertedWith("Minting hasn't finished yet");
-=======
       await expect(instanceSale.mint(addr2.address)).to.be.revertedWith(
         "Minting hasn't finished yet"
       );
->>>>>>> f51f05d2
     });
 
     it("Shouldn't mint if the destination address isn't the winner", async () => {
@@ -201,16 +192,7 @@
       await ethers.provider.send("evm_setNextBlockTimestamp", [
         now.valueOf() + 1000 * 60 * 60 * 24 * 7 + 1,
       ]);
-<<<<<<< HEAD
-      await expect(
-        instanceSale.mint(
-          addr1.address,
-          "QmQT4UPwNY6614CFCA5MWKCnHExC4UME7m8hi6nYBm17u1"
-        )
-      ).to.be.revertedWith(
-=======
       await expect(instanceSale.mint(addr1.address)).to.be.revertedWith(
->>>>>>> f51f05d2
         "Destination address isn't the current auction winner"
       );
     });
@@ -225,23 +207,10 @@
       await ethers.provider.send("evm_setNextBlockTimestamp", [
         now.valueOf() + 1000 * 60 * 60 * 24 * 7 + 1,
       ]);
-<<<<<<< HEAD
-      await instanceSale.mint(
-        addr2.address,
-        "QmQT4UPwNY6614CFCA5MWKCnHExC4UME7m8hi6nYBm17u1"
-      );
-      await expect(
-        instanceSale.mint(
-          addr2.address,
-          "QmQT4UPwNY6614CFCA5MWKCnHExC4UME7m8hi6nYBm17u1"
-        )
-      ).to.be.revertedWith("Token has already been claimed");
-=======
       await instanceSale.mint(addr2.address);
       await expect(instanceSale.mint(addr2.address)).to.be.revertedWith(
         "Token has already been claimed"
       );
->>>>>>> f51f05d2
     });
 
     it("Should mint if everything is correct", async () => {
@@ -254,14 +223,7 @@
       await ethers.provider.send("evm_setNextBlockTimestamp", [
         now.valueOf() + 1000 * 60 * 60 * 24 * 7 + 1,
       ]);
-<<<<<<< HEAD
-      await instanceSale.mint(
-        addr2.address,
-        "QmQT4UPwNY6614CFCA5MWKCnHExC4UME7m8hi6nYBm17u1"
-      );
-=======
-      await instanceSale.mint(addr2.address);
->>>>>>> f51f05d2
+      await instanceSale.mint(addr2.address);
       expect(await instanceERC721.ownerOf(0)).to.be.equal(addr2.address);
     });
   });
@@ -283,14 +245,7 @@
       await ethers.provider.send("evm_setNextBlockTimestamp", [
         now.valueOf() + 1000 * 60 * 60 * 24 * 7 + 1,
       ]);
-<<<<<<< HEAD
-      await instanceSale.mint(
-        addr2.address,
-        "QmQT4UPwNY6614CFCA5MWKCnHExC4UME7m8hi6nYBm17u1"
-      );
-=======
-      await instanceSale.mint(addr2.address);
->>>>>>> f51f05d2
+      await instanceSale.mint(addr2.address);
 
       const oldBalance = await owner.getBalance();
       await instanceSale.connect(addr1).withdraw();
@@ -347,14 +302,7 @@
       await ethers.provider.send("evm_setNextBlockTimestamp", [
         now.valueOf() + 1000 * 60 * 60 * 24 * 7 + 1,
       ]);
-<<<<<<< HEAD
-      await instanceSale.mint(
-        addr2.address,
-        "QmQT4UPwNY6614CFCA5MWKCnHExC4UME7m8hi6nYBm17u1"
-      );
-=======
-      await instanceSale.mint(addr2.address);
->>>>>>> f51f05d2
+      await instanceSale.mint(addr2.address);
 
       await instanceSale.startNewAuction(
         BigNumber.from("10000"),
