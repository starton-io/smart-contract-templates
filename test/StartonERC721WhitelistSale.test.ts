--- conflicted
+++ resolved
@@ -119,20 +119,9 @@
       const proof = merkleTree.getHexProof(keccak256(owner.address));
 
       await expect(
-<<<<<<< HEAD
-        instanceSale.mint(
-          addr1.address,
-          "QmQT4UPwNY6614CFCA5MWKCnHExC4UME7m8hi6nYBm17u1",
-          proof,
-          {
-            value: BigNumber.from("1000"),
-          }
-        )
-=======
         instanceSale.mint(addr1.address, proof, {
           value: BigNumber.from("1000"),
         })
->>>>>>> f51f05d2
       ).to.be.revertedWith("Minting not started");
     });
 
@@ -144,20 +133,9 @@
       const proof = merkleTree.getHexProof(keccak256(owner.address));
 
       await expect(
-<<<<<<< HEAD
-        instanceSale.mint(
-          addr1.address,
-          "QmQT4UPwNY6614CFCA5MWKCnHExC4UME7m8hi6nYBm17u1",
-          proof,
-          {
-            value: BigNumber.from("1000"),
-          }
-        )
-=======
         instanceSale.mint(addr1.address, proof, {
           value: BigNumber.from("1000"),
         })
->>>>>>> f51f05d2
       ).to.be.revertedWith("Minting finished");
     });
 
@@ -167,20 +145,9 @@
       const proof = merkleTree.getHexProof(keccak256(owner.address));
 
       await expect(
-<<<<<<< HEAD
-        instanceSale.mint(
-          addr1.address,
-          "QmQT4UPwNY6614CFCA5MWKCnHExC4UME7m8hi6nYBm17u1",
-          proof,
-          {
-            value: BigNumber.from("999"),
-          }
-        )
-=======
         instanceSale.mint(addr1.address, proof, {
           value: BigNumber.from("999"),
         })
->>>>>>> f51f05d2
       ).to.be.revertedWith("Insufficient funds");
     });
 
@@ -189,29 +156,6 @@
 
       const proof = merkleTree.getHexProof(keccak256(owner.address));
 
-<<<<<<< HEAD
-      await instanceSale.mint(
-        addr1.address,
-        "QmQT4UPwNY6614CFCA5MWKCnHExC4UME7m8hi6nYBm17u1",
-        proof,
-        {
-          value: BigNumber.from("1000"),
-        }
-      );
-      await instanceSale.mint(
-        addr1.address,
-        "QmQT4UPwNY6614CFCA5MWKCnHExC4UME7m8hi6nYBm17u1",
-        proof,
-        {
-          value: BigNumber.from("1000"),
-        }
-      );
-      await instanceSale.mint(
-        addr1.address,
-        "QmQT4UPwNY6614CFCA5MWKCnHExC4UME7m8hi6nYBm17u1",
-        proof,
-        {
-=======
       await instanceSale.mint(addr1.address, proof, {
         value: BigNumber.from("1000"),
       });
@@ -223,19 +167,8 @@
       });
       await expect(
         instanceSale.mint(addr1.address, proof, {
->>>>>>> f51f05d2
-          value: BigNumber.from("1000"),
-        }
-      );
-      await expect(
-        instanceSale.mint(
-          addr1.address,
-          "QmQT4UPwNY6614CFCA5MWKCnHExC4UME7m8hi6nYBm17u1",
-          proof,
-          {
-            value: BigNumber.from("1000"),
-          }
-        )
+          value: BigNumber.from("1000"),
+        })
       ).to.be.revertedWith("Max tokens reached");
     });
 
@@ -247,21 +180,6 @@
       const proof3 = merkleTree.getHexProof(keccak256(addr2.address));
       const proof4 = merkleTree.getHexProof(keccak256(addrs[3].address));
 
-<<<<<<< HEAD
-      await instanceSale.mint(
-        addr1.address,
-        "QmQT4UPwNY6614CFCA5MWKCnHExC4UME7m8hi6nYBm17u1",
-        proof,
-        {
-          value: BigNumber.from("1000"),
-        }
-      );
-      await instanceSale.mint(
-        addr1.address,
-        "QmQT4UPwNY6614CFCA5MWKCnHExC4UME7m8hi6nYBm17u1",
-        proof,
-        {
-=======
       await instanceSale.mint(addr1.address, proof, {
         value: BigNumber.from("1000"),
       });
@@ -294,99 +212,8 @@
       });
       await expect(
         instanceSale.connect(addrs[3]).mint(addr1.address, proof4, {
->>>>>>> f51f05d2
-          value: BigNumber.from("1000"),
-        }
-      );
-      await instanceSale.mint(
-        addr1.address,
-        "QmQT4UPwNY6614CFCA5MWKCnHExC4UME7m8hi6nYBm17u1",
-        proof,
-        {
-          value: BigNumber.from("1000"),
-        }
-      );
-      await instanceSale
-        .connect(addr1)
-        .mint(
-          addr1.address,
-          "QmQT4UPwNY6614CFCA5MWKCnHExC4UME7m8hi6nYBm17u1",
-          proof2,
-          {
-            value: BigNumber.from("1000"),
-          }
-        );
-      await instanceSale
-        .connect(addr1)
-        .mint(
-          addr1.address,
-          "QmQT4UPwNY6614CFCA5MWKCnHExC4UME7m8hi6nYBm17u1",
-          proof2,
-          {
-            value: BigNumber.from("1000"),
-          }
-        );
-      await instanceSale
-        .connect(addr1)
-        .mint(
-          addr1.address,
-          "QmQT4UPwNY6614CFCA5MWKCnHExC4UME7m8hi6nYBm17u1",
-          proof2,
-          {
-            value: BigNumber.from("1000"),
-          }
-        );
-      await instanceSale
-        .connect(addr2)
-        .mint(
-          addr1.address,
-          "QmQT4UPwNY6614CFCA5MWKCnHExC4UME7m8hi6nYBm17u1",
-          proof3,
-          {
-            value: BigNumber.from("1000"),
-          }
-        );
-      await instanceSale
-        .connect(addr2)
-        .mint(
-          addr1.address,
-          "QmQT4UPwNY6614CFCA5MWKCnHExC4UME7m8hi6nYBm17u1",
-          proof3,
-          {
-            value: BigNumber.from("1000"),
-          }
-        );
-      await instanceSale
-        .connect(addr2)
-        .mint(
-          addr1.address,
-          "QmQT4UPwNY6614CFCA5MWKCnHExC4UME7m8hi6nYBm17u1",
-          proof3,
-          {
-            value: BigNumber.from("1000"),
-          }
-        );
-      await instanceSale
-        .connect(addrs[3])
-        .mint(
-          addr1.address,
-          "QmQT4UPwNY6614CFCA5MWKCnHExC4UME7m8hi6nYBm17u1",
-          proof4,
-          {
-            value: BigNumber.from("1000"),
-          }
-        );
-      await expect(
-        instanceSale
-          .connect(addrs[3])
-          .mint(
-            addr1.address,
-            "QmQT4UPwNY6614CFCA5MWKCnHExC4UME7m8hi6nYBm17u1",
-            proof4,
-            {
-              value: BigNumber.from("1000"),
-            }
-          )
+          value: BigNumber.from("1000"),
+        })
       ).to.be.revertedWith("Max supply reached");
     });
 
@@ -396,22 +223,9 @@
       const proof = merkleTree.getHexProof(keccak256(addrs[4].address));
 
       await expect(
-<<<<<<< HEAD
-        instanceSale
-          .connect(addrs[4])
-          .mint(
-            addr1.address,
-            "QmQT4UPwNY6614CFCA5MWKCnHExC4UME7m8hi6nYBm17u1",
-            proof,
-            {
-              value: BigNumber.from("1000"),
-            }
-          )
-=======
         instanceSale.connect(addrs[4]).mint(addr1.address, proof, {
           value: BigNumber.from("1000"),
         })
->>>>>>> f51f05d2
       ).to.be.revertedWith("Invalid proof");
     });
 
@@ -421,22 +235,9 @@
       const proof = merkleTree.getHexProof(keccak256(owner.address));
 
       await expect(
-<<<<<<< HEAD
-        instanceSale
-          .connect(addrs[4])
-          .mint(
-            addr1.address,
-            "QmQT4UPwNY6614CFCA5MWKCnHExC4UME7m8hi6nYBm17u1",
-            proof,
-            {
-              value: BigNumber.from("1000"),
-            }
-          )
-=======
         instanceSale.connect(addrs[4]).mint(addr1.address, proof, {
           value: BigNumber.from("1000"),
         })
->>>>>>> f51f05d2
       ).to.be.revertedWith("Invalid proof");
     });
 
@@ -445,20 +246,9 @@
 
       const proof = merkleTree.getHexProof(keccak256(owner.address));
 
-<<<<<<< HEAD
-      await instanceSale.mint(
-        addr1.address,
-        "QmQT4UPwNY6614CFCA5MWKCnHExC4UME7m8hi6nYBm17u1",
-        proof,
-        {
-          value: BigNumber.from("1000"),
-        }
-      );
-=======
-      await instanceSale.mint(addr1.address, proof, {
-        value: BigNumber.from("1000"),
-      });
->>>>>>> f51f05d2
+      await instanceSale.mint(addr1.address, proof, {
+        value: BigNumber.from("1000"),
+      });
 
       expect(await instanceERC721.balanceOf(addr1.address)).to.be.equal(1);
 
@@ -466,24 +256,13 @@
         now.valueOf() + 1000 * 60 * 60 * 24 * 7,
       ]);
 
-<<<<<<< HEAD
-      await instanceSale.mint(
-        addr1.address,
-        "QmQT4UPwNY6614CFCA5MWKCnHExC4UME7m8hi6nYBm17u1",
-        proof,
-        {
-          value: BigNumber.from("1000"),
-        }
-      );
-=======
-      await instanceSale.mint(addr1.address, proof, {
-        value: BigNumber.from("1000"),
-      });
->>>>>>> f51f05d2
+      await instanceSale.mint(addr1.address, proof, {
+        value: BigNumber.from("1000"),
+      });
 
       expect(await instanceERC721.balanceOf(addr1.address)).to.be.equal(2);
-      expect(await instanceERC721.tokenURI(0)).to.be.equal("rnd10");
-      expect(await instanceERC721.tokenURI(1)).to.be.equal("rnd11");
+      expect(await instanceERC721.tokenURI(0)).to.be.equal("https://ipfs.io/0");
+      expect(await instanceERC721.tokenURI(1)).to.be.equal("https://ipfs.io/1");
     });
   });
 
@@ -496,25 +275,9 @@
       const proof = merkleTree.getHexProof(keccak256(owner.address));
 
       await expect(
-<<<<<<< HEAD
-        instanceSale.mintBatch(
-          addr1.address,
-          3,
-          [
-            "QmQT4UPwNY6614CFCA5MWKCnHExC4UME7m8hi6nYBm17u1",
-            "QmQT4UP2647bFHBI3HBBUVUHV4HVBKbhhb2hv3VUVV3v3h",
-            "QmeSjSinHpPnmXmspMjwiXyN6zS4E9zccariGR3jxcaWtQ",
-          ],
-          proof,
-          {
-            value: BigNumber.from("3000"),
-          }
-        )
-=======
         instanceSale.mintBatch(addr1.address, 3, proof, {
           value: BigNumber.from("3000"),
         })
->>>>>>> f51f05d2
       ).to.be.revertedWith("Minting not started");
     });
 
@@ -526,25 +289,9 @@
       const proof = merkleTree.getHexProof(keccak256(owner.address));
 
       await expect(
-<<<<<<< HEAD
-        instanceSale.mintBatch(
-          addr1.address,
-          3,
-          [
-            "QmQT4UPwNY6614CFCA5MWKCnHExC4UME7m8hi6nYBm17u1",
-            "QmQT4UP2647bFHBI3HBBUVUHV4HVBKbhhb2hv3VUVV3v3h",
-            "QmeSjSinHpPnmXmspMjwiXyN6zS4E9zccariGR3jxcaWtQ",
-          ],
-          proof,
-          {
-            value: BigNumber.from("3000"),
-          }
-        )
-=======
         instanceSale.mintBatch(addr1.address, 3, proof, {
           value: BigNumber.from("3000"),
         })
->>>>>>> f51f05d2
       ).to.be.revertedWith("Minting finished");
     });
 
@@ -554,25 +301,9 @@
       const proof = merkleTree.getHexProof(keccak256(owner.address));
 
       await expect(
-<<<<<<< HEAD
-        instanceSale.mintBatch(
-          addr1.address,
-          3,
-          [
-            "QmQT4UPwNY6614CFCA5MWKCnHExC4UME7m8hi6nYBm17u1",
-            "QmQT4UP2647bFHBI3HBBUVUHV4HVBKbhhb2hv3VUVV3v3h",
-            "QmeSjSinHpPnmXmspMjwiXyN6zS4E9zccariGR3jxcaWtQ",
-          ],
-          proof,
-          {
-            value: BigNumber.from("2999"),
-          }
-        )
-=======
         instanceSale.mintBatch(addr1.address, 3, proof, {
           value: BigNumber.from("2999"),
         })
->>>>>>> f51f05d2
       ).to.be.revertedWith("Insufficient funds");
     });
 
@@ -582,26 +313,9 @@
       const proof = merkleTree.getHexProof(keccak256(owner.address));
 
       await expect(
-<<<<<<< HEAD
-        instanceSale.mintBatch(
-          addr1.address,
-          4,
-          [
-            "QmQT4UPwNY6614CFCA5MWKCnHExC4UME7m8hi6nYBm17u1",
-            "QmQT4UP2647bFHBI3HBBUVUHV4HVBKbhhb2hv3VUVV3v3h",
-            "QmeSjSinHpPnmXmspMjwiXyN6zS4E9zccariGR3jxcaWtQ",
-            "QmeSjSinHpPnmXmspMjwiXyN6zS4E18bcariGR3jxcaWtQ",
-          ],
-          proof,
-          {
-            value: BigNumber.from("4000"),
-          }
-        )
-=======
         instanceSale.mintBatch(addr1.address, 4, proof, {
           value: BigNumber.from("4000"),
         })
->>>>>>> f51f05d2
       ).to.be.revertedWith("Max tokens reached");
     });
 
@@ -613,74 +327,6 @@
       const proof3 = merkleTree.getHexProof(keccak256(addr2.address));
       const proof4 = merkleTree.getHexProof(keccak256(addrs[3].address));
 
-<<<<<<< HEAD
-      instanceSale.mintBatch(
-        addr1.address,
-        3,
-        [
-          "QmQT4UPwNY6614CFCA5MWKCnHExC4UME7m8hi6nYBm17u1",
-          "QmQT4UP2647bFHBI3HBBUVUHV4HVBKbhhb2hv3VUVV3v3h",
-          "QmeSjSinHpPnmXmspMjwiXyN6zS4E9zccariGR3jxcaWtQ",
-        ],
-        proof,
-        {
-          value: BigNumber.from("3000"),
-        }
-      );
-      instanceSale
-        .connect(addr1)
-        .mintBatch(
-          addr1.address,
-          3,
-          [
-            "QmQT4UPwNY6614CFCA5MWKCnHExC4UME7m8hi6nYBm17u1",
-            "QmQT4UP2647bFHBI3HBBUVUHV4HVBKbhhb2hv3VUVV3v3h",
-            "QmeSjSinHpPnmXmspMjwiXyN6zS4E9zccariGR3jxcaWtQ",
-          ],
-          proof2,
-          {
-            value: BigNumber.from("3000"),
-          }
-        );
-      instanceSale
-        .connect(addr2)
-        .mintBatch(
-          addr1.address,
-          3,
-          [
-            "QmQT4UPwNY6614CFCA5MWKCnHExC4UME7m8hi6nYBm17u1",
-            "QmQT4UP2647bFHBI3HBBUVUHV4HVBKbhhb2hv3VUVV3v3h",
-            "QmeSjSinHpPnmXmspMjwiXyN6zS4E9zccariGR3jxcaWtQ",
-          ],
-          proof3,
-          {
-            value: BigNumber.from("3000"),
-          }
-        );
-      instanceSale
-        .connect(addrs[3])
-        .mintBatch(
-          addr1.address,
-          1,
-          ["QmQT4UPwNY6614CFCA5MWKCnHExC4UME7m8hi6nYBm17u1"],
-          proof4,
-          {
-            value: BigNumber.from("3000"),
-          }
-        );
-      await expect(
-        instanceSale
-          .connect(addrs[3])
-          .mintBatch(
-            addr1.address,
-            1,
-            ["QmQT4UPwNY6614CFCA5MWKCnHExC4UME7m8hi6nYBm17u1"],
-            proof4,
-            {
-              value: BigNumber.from("3000"),
-            }
-          )
-=======
       instanceSale.mintBatch(addr1.address, 3, proof, {
         value: BigNumber.from("3000"),
       });
@@ -697,7 +343,6 @@
         instanceSale.connect(addrs[3]).mintBatch(addr1.address, 1, proof4, {
           value: BigNumber.from("3000"),
         })
->>>>>>> f51f05d2
       ).to.be.revertedWith("Max supply reached");
     });
 
@@ -707,27 +352,9 @@
       const proof = merkleTree.getHexProof(keccak256(addrs[4].address));
 
       await expect(
-<<<<<<< HEAD
-        instanceSale
-          .connect(addrs[4])
-          .mintBatch(
-            addr1.address,
-            3,
-            [
-              "QmQT4UPwNY6614CFCA5MWKCnHExC4UME7m8hi6nYBm17u1",
-              "QmQT4UP2647bFHBI3HBBUVUHV4HVBKbhhb2hv3VUVV3v3h",
-              "QmeSjSinHpPnmXmspMjwiXyN6zS4E9zccariGR3jxcaWtQ",
-            ],
-            proof,
-            {
-              value: BigNumber.from("3000"),
-            }
-          )
-=======
         instanceSale.connect(addrs[4]).mintBatch(addr1.address, 3, proof, {
           value: BigNumber.from("3000"),
         })
->>>>>>> f51f05d2
       ).to.be.revertedWith("Invalid proof");
     });
 
@@ -737,27 +364,9 @@
       const proof = merkleTree.getHexProof(keccak256(owner.address));
 
       await expect(
-<<<<<<< HEAD
-        instanceSale
-          .connect(addrs[4])
-          .mintBatch(
-            addr1.address,
-            3,
-            [
-              "QmQT4UPwNY6614CFCA5MWKCnHExC4UME7m8hi6nYBm17u1",
-              "QmQT4UP2647bFHBI3HBBUVUHV4HVBKbhhb2hv3VUVV3v3h",
-              "QmeSjSinHpPnmXmspMjwiXyN6zS4E9zccariGR3jxcaWtQ",
-            ],
-            proof,
-            {
-              value: BigNumber.from("3000"),
-            }
-          )
-=======
         instanceSale.connect(addrs[4]).mintBatch(addr1.address, 3, proof, {
           value: BigNumber.from("3000"),
         })
->>>>>>> f51f05d2
       ).to.be.revertedWith("Invalid proof");
     });
 
@@ -766,30 +375,14 @@
 
       const proof = merkleTree.getHexProof(keccak256(owner.address));
 
-<<<<<<< HEAD
-      await instanceSale.mintBatch(
-        addr1.address,
-        3,
-        [
-          "QmQT4UPwNY6614CFCA5MWKCnHExC4UME7m8hi6nYBm17u1",
-          "QmQT4UP2647bFHBI3HBBUVUHV4HVBKbhhb2hv3VUVV3v3h",
-          "QmeSjSinHpPnmXmspMjwiXyN6zS4E9zccariGR3jxcaWtQ",
-        ],
-        proof,
-        {
-          value: BigNumber.from("3000"),
-        }
-      );
-=======
       await instanceSale.mintBatch(addr1.address, 3, proof, {
         value: BigNumber.from("3000"),
       });
->>>>>>> f51f05d2
 
       expect(await instanceERC721.balanceOf(addr1.address)).to.be.equal(3);
-      expect(await instanceERC721.tokenURI(0)).to.be.equal("rnd10");
-      expect(await instanceERC721.tokenURI(1)).to.be.equal("rnd11");
-      expect(await instanceERC721.tokenURI(2)).to.be.equal("rnd12");
+      expect(await instanceERC721.tokenURI(0)).to.be.equal("https://ipfs.io/0");
+      expect(await instanceERC721.tokenURI(1)).to.be.equal("https://ipfs.io/1");
+      expect(await instanceERC721.tokenURI(2)).to.be.equal("https://ipfs.io/2");
     });
   });
 
@@ -801,29 +394,6 @@
 
       const proof = merkleTree.getHexProof(keccak256(addr1.address));
 
-<<<<<<< HEAD
-      await instanceSale
-        .connect(addr1)
-        .mint(
-          addr1.address,
-          "QmQT4UPwNY6614CFCA5MWKCnHExC4UME7m8hi6nYBm17u1",
-          proof,
-          {
-            value: ethers.utils.parseEther("0.26"),
-          }
-        );
-
-      await instanceSale
-        .connect(addr1)
-        .mint(
-          addr1.address,
-          "QmQT4UPwNY6614CFCA5MWKCnHExC4UME7m8hi6nYBm17u1",
-          proof,
-          {
-            value: ethers.utils.parseEther("0.4"),
-          }
-        );
-=======
       await instanceSale.connect(addr1).mint(addr1.address, proof, {
         value: ethers.utils.parseEther("0.26"),
       });
@@ -831,7 +401,6 @@
       await instanceSale.connect(addr1).mint(addr1.address, proof, {
         value: ethers.utils.parseEther("0.4"),
       });
->>>>>>> f51f05d2
 
       await instanceSale.connect(addr1).withdraw();
       expect(await owner.getBalance()).to.be.equal(
